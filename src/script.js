--- conflicted
+++ resolved
@@ -26,14 +26,10 @@
         this.SELECTOR_OPEN_NOTE_TOOLBAR = this.SELECTOR_OPEN_NOTE + ' .IZ65Hb-yePe5c';
         this.SELECTOR_NOTE_MENU = '.VIpgJd-xl07Ob.VIpgJd-xl07Ob-BvBYQ';
 
-<<<<<<< HEAD
+        // Initial Setup
         main.observerNoteChanges = new MutationObserver(main.checkForOpenNote)
         main.observerNewNotes = new MutationObserver(main.initNoteObservers);
 
-        main.checkForOpenNote();
-        main.initMenu();
-=======
-        // Initial Setup
         main.checkForDarkMode();
         main.checkForOpenNote();
 
@@ -44,12 +40,10 @@
         } , 3000);
 
         // Observe existing notes on load for open/close
->>>>>>> 06ed210c
         main.initNoteObservers();
 
         // Observe note group container for added/removed children
         var elCreatedNotesGroupContainer = document.querySelector(this.SELECTOR_CREATED_NOTES_GROUP_CONTAINER);
-<<<<<<< HEAD
 
         // Listen for list of notes to change - add/remove or page switch
         main.observerNewNotes.observe(
@@ -60,17 +54,6 @@
                 subtree: false
             }
         );
-=======
-        new MutationObserver(main.initNoteObservers)
-            .observe(
-                elCreatedNotesGroupContainer,
-                {
-                    childList: true,
-                    attributes: false,
-                    subtree: false
-                }
-            );
->>>>>>> 06ed210c
 
         // Listen for popstate - triggered by forward and back buttons, and manual hash entry
         window.addEventListener('popstate', main.checkForOpenNote);
